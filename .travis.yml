--- conflicted
+++ resolved
@@ -141,12 +141,7 @@
         - docker exec qiling pip3 install -r requirements.txt
         - docker exec qiling python3 setup.py install
       script:
-<<<<<<< HEAD
-        - docker exec qiling bash -c "cd tests && ./test_nix.sh"
-=======
         - docker exec qiling bash -c "cd tests && ./test_elf.sh"
-        - docker commit qiling qiling:latest
->>>>>>> 08474e98
 
 #    - name: "Python 3.6 on WSL1 Ubuntu"
 #      os: windows
