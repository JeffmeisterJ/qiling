#!/usr/bin/env python3
# 
# Cross Platform and Multi Architecture Advanced Binary Emulation Framework
# Built on top of Unicorn emulator (www.unicorn-engine.org) 
import sys
sys.path.append("..")
from qiling import *

if __name__ == "__main__":
<<<<<<< HEAD
    ql = Qiling(["rootfs/x8664_windows/bin/x8664_hello.exe"], "rootfs/x8664_reactos", output ="default")
=======
    ql = Qiling(
        ["rootfs/x8664_windows/bin/x8664_hello.exe"],
        "rootfs/x8664_windows",
        libcache=True,
        output="default"
    )
>>>>>>> 9b709cc6
    ql.run()<|MERGE_RESOLUTION|>--- conflicted
+++ resolved
@@ -7,14 +7,10 @@
 from qiling import *
 
 if __name__ == "__main__":
-<<<<<<< HEAD
-    ql = Qiling(["rootfs/x8664_windows/bin/x8664_hello.exe"], "rootfs/x8664_reactos", output ="default")
-=======
     ql = Qiling(
         ["rootfs/x8664_windows/bin/x8664_hello.exe"],
         "rootfs/x8664_windows",
         libcache=True,
         output="default"
     )
->>>>>>> 9b709cc6
     ql.run()