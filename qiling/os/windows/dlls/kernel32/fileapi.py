--- conflicted
+++ resolved
@@ -301,15 +301,11 @@
             # TODO implement
             volume_name = ("AAAABBBB"+"\x00").encode("utf-16le")
 
-<<<<<<< HEAD
-            self.ql.mem.write(pt_volume_name, volume_name)
+            ql.mem.write(pt_volume_name, volume_name)
 
         lpMaximumComponentLength = params["lpMaximumComponentLength"]
         if lpMaximumComponentLength != 0:
-            self.ql.mem.write(lpMaximumComponentLength, (255).to_bytes(2, byteorder="little"))
-=======
-            ql.mem.write(pt_volume_name, volume_name)
->>>>>>> 7bc47c24
+            ql.mem.write(lpMaximumComponentLength, (255).to_bytes(2, byteorder="little"))
         pt_serial_number = params["lpVolumeSerialNumber"]
         if pt_serial_number != 0:
             # TODO maybe has to be int
@@ -335,11 +331,11 @@
 @winapi(cc=STDCALL, params={
     "lpRootPathName": POINTER
 })
-def hook_GetDriveTypeW(self, address, params):
+def hook_GetDriveTypeW(ql, address, params):
     pointer = params["lpRootPathName"]
     if pointer != 0:
-        path = read_wstring(self.ql, pointer)
-        if path == self.profile["VOLUME"]["PATH"]:
+        path = read_wstring(ql, pointer)
+        if path == ql.os.profile["VOLUME"]["PATH"]:
             return DRIVE_FIXED
         # TODO add configuration for drives
     else:
@@ -361,21 +357,21 @@
     "lpNumberOfFreeClusters": POINTER,
     "lpTotalNumberOfClusters": POINTER
 })
-def hook_GetDiskFreeSpaceW(self, address, params):
+def hook_GetDiskFreeSpaceW(ql, address, params):
     path = params["lpRootPathName"]
-    if path == self.profile["VOLUME"]["PATH"]:
+    if path == ql.os.profile["VOLUME"]["PATH"]:
         pt_sectors = params["lpSectorsPerCluster"]
         pt_bytes = params["lpBytesPerSector"]
         pt_free_clust = params["lpNumberOfFreeClusters"]
         pt_total_clust = params["lpTotalNumberOfClusters"]
-        sectors = self.profile.getint("VOLUME", "sectors_per_cluster").to_bytes(4, byteorder="little")
-        bytes = self.profile.getint("VOLUME", "bytes_per_sector").to_bytes(4, byteorder="little")
-        free_clust = self.profile.getint("VOLUME", "number_of_free_clusters").to_bytes(4, byteorder="little")
-        total_clust = self.profile.getint("VOLUME", "number_of_clusters").to_bytes(4, byteorder="little")
-        self.ql.mem.write(pt_sectors, sectors)
-        self.ql.mem.write(pt_bytes, bytes)
-        self.ql.mem.write(pt_free_clust, free_clust)
-        self.ql.mem.write(pt_total_clust, total_clust)
+        sectors = ql.os.profile.getint("VOLUME", "sectors_per_cluster").to_bytes(4, byteorder="little")
+        bytes = ql.os.profile.getint("VOLUME", "bytes_per_sector").to_bytes(4, byteorder="little")
+        free_clust = ql.os.profile.getint("VOLUME", "number_of_free_clusters").to_bytes(4, byteorder="little")
+        total_clust = ql.os.profile.getint("VOLUME", "number_of_clusters").to_bytes(4, byteorder="little")
+        ql.mem.write(pt_sectors, sectors)
+        ql.mem.write(pt_bytes, bytes)
+        ql.mem.write(pt_free_clust, free_clust)
+        ql.mem.write(pt_total_clust, total_clust)
     else:
         raise QlErrorNotImplemented("[!] API not implemented")
     return 0