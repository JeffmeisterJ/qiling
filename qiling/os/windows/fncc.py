#!/usr/bin/env python3
# 
# Cross Platform and Multi Architecture Advanced Binary Emulation Framework
# Built on top of Unicorn emulator (www.unicorn-engine.org) 

import struct
from unicorn.x86_const import *

from qiling.os.const import *
from .utils import *
from qiling.const import *
from qiling.exception import *

DWORD = 1
UINT = 1
INT = 1
BOOL = 1
SIZE_T = 1
BYTE = 1
ULONGLONG = 2
HANDLE = 3
POINTER = 3
STRING = 4
WSTRING = 5


def _x86_get_params_by_index(ql, index):
    # index starts from 0
    # skip ret_addr
    return ql.stack_read((index + 1) * 4)


def _x8664_get_params_by_index(ql, index):
    #self.ql = ql
    reg_list = [UC_X86_REG_RCX, UC_X86_REG_RDX, UC_X86_REG_R8, UC_X86_REG_R9]
    if index < 4:
        return ql.register(reg_list[index])

    index -= 4
    # skip ret_addr
    return ql.stack_read((index + 5) * 8)


def _get_param_by_index(ql, index):
    if ql.archtype== QL_ARCH.X86:
        return _x86_get_params_by_index(ql, index)
    elif ql.archtype== QL_ARCH.X8664:
        return _x8664_get_params_by_index(ql, index)


def _x86_get_args(ql, number):
    arg_list = []
    for i in range(number):
        # skip ret_addr
        arg_list.append(ql.stack_read((i + 1) * 4))
    if number == 1:
        return arg_list[0]
    else:
        return arg_list


def _x8664_get_args(ql, number):
    reg_list = [UC_X86_REG_RCX, UC_X86_REG_RDX, UC_X86_REG_R8, UC_X86_REG_R9]
    arg_list = []
    reg_num = number
    if reg_num > 4:
        reg_num = 4
    number -= reg_num
    for i in reg_list[:reg_num]:
        arg_list.append(ql.register(i))
    for i in range(number):
        # skip ret_addr and 32 byte home space
        arg_list.append(ql.stack_read((i + 5) * 8))
    if reg_num == 1:
        return arg_list[0]
    else:
        return arg_list


def set_function_params(ql, in_params, out_params):
    index = 0
    for each in in_params:
        if in_params[each] == DWORD or in_params[each] == POINTER:
            out_params[each] = _get_param_by_index(ql, index)
        elif in_params[each] == ULONGLONG:
            if ql.archtype== QL_ARCH.X86:
                low = _get_param_by_index(ql, index)
                index += 1
                high = _get_param_by_index(ql, index)
                out_params[each] = high << 32 + low
            else:
                out_params[each] = _get_param_by_index(ql, index)
        elif in_params[each] == STRING:
            ptr = _get_param_by_index(ql, index)
            if ptr == 0:
                out_params[each] = 0
            else:
                out_params[each] = read_cstring(ql, ptr)
        elif in_params[each] == WSTRING:
            ptr = _get_param_by_index(ql, index)
            if ptr == 0:
                out_params[each] = 0
            else:
                out_params[each] = read_wstring(ql, ptr)
        index += 1
    return index


def get_function_param(ql, number):
    if ql.archtype== QL_ARCH.X86:
        return _x86_get_args(ql, number)
    elif ql.archtype== QL_ARCH.X8664:
        return _x8664_get_args(ql, number)


def set_return_value(ql, ret):
    if ql.archtype== QL_ARCH.X86:
        ql.register(UC_X86_REG_EAX, ret)
    elif ql.archtype== QL_ARCH.X8664:
        ql.register(UC_X86_REG_RAX, ret)


def get_return_value(ql):
    if ql.archtype== QL_ARCH.X86:
        return ql.register(UC_X86_REG_EAX)
    elif ql.archtype== QL_ARCH.X8664:
        return ql.register(UC_X86_REG_RAX)

#
# stdcall cdecl fastcall cc
#

def __x86_cc(ql, param_num, params, func, args, kwargs):
    # read params
    if params is not None:
        param_num = set_function_params(ql, params, args[2])
    # call function
    result = func(*args, **kwargs)


    # set return value
    if result is not None:
        set_return_value(ql, result)
    # print
    print_function(ql, args[1], func.__name__, args[2], result)

    return result, param_num


<<<<<<< HEAD
def _call_api(ql, name, params, result, address, return_address):
=======
def call_api(ql, name, params, result, address, return_address):
    params_with_values = {}
>>>>>>> 6387c3d8
    if name.startswith("hook_"):
        name = name.split("hook_", 1)[1]
        # printfs are shit
        if params is not None:
            set_function_params(ql, params, params_with_values)
    ql.os.syscalls.setdefault(name, []).append({
            "params": params_with_values,
            "result": result,
            "address": address,
            "return_address": return_address,
            "position": ql.os.syscalls_counter
        })

    ql.os.syscalls_counter += 1

def x86_stdcall(ql, param_num, params, func, args, kwargs):
    # if we check ret_addr before the call, we can't modify the ret_addr from inside the hook
    result, param_num = __x86_cc(ql, param_num, params, func, args, kwargs)

    # get ret addr
    ret_addr = ql.stack_read(0)

    # append syscall to list
    _call_api(ql, func.__name__, params, result, ql.reg.pc, ret_addr)

    # update stack pointer
    ql.reg.sp = ql.reg.sp + ((param_num + 1) * 4)

    if ql.os.PE_RUN:
        ql.reg.pc = ret_addr

    return result


def x86_cdecl(ql, param_num, params, func, args, kwargs):
    result, param_num = __x86_cc(ql, param_num, params, func, args, kwargs)
    old_pc = ql.reg.pc
    # append syscall to list
    call_api(ql, func.__name__, params, result, old_pc, ql.stack_read(0))

    if ql.os.PE_RUN:
        ql.reg.pc = ql.stack_pop()

<<<<<<< HEAD
    # append syscall to list
    _call_api(ql, func.__name__, params, result, old_pc, ql.reg.pc)
=======
>>>>>>> 6387c3d8

    return result


def x8664_fastcall(ql,  param_num, params, func, args, kwargs):
    result, param_num = __x86_cc(ql, param_num, params, func, args, kwargs)
    old_pc = ql.reg.pc
    # append syscall to list
    call_api(ql, func.__name__, params, result, old_pc, ql.stack_read(0))

    if ql.os.PE_RUN:
        ql.reg.pc = ql.stack_pop()


<<<<<<< HEAD
    # append syscall to list
    _call_api(ql, func.__name__, params, result, old_pc, ql.reg.pc)
=======
>>>>>>> 6387c3d8

    return result


# x86/x8664 PE should share Windows APIs
def winapi(cc, param_num=None, params=None):
    """
    @cc: windows api calling convention, only x86 needs this, x64 is always fastcall
    @params: params dict
    @param_num: the number of function params, used by variadic functions, e.g printf
    """

    def decorator(func):
        def wrapper(*args, **kwargs):
            ql = args[0]
            if ql.archtype== QL_ARCH.X86:
                if cc == STDCALL:
                    return x86_stdcall(ql, param_num, params, func, args, kwargs)
                elif cc == CDECL:
                    return x86_cdecl(ql, param_num, params, func, args, kwargs)
            elif ql.archtype== QL_ARCH.X8664:
                return x8664_fastcall(ql, param_num, params, func, args, kwargs)
            else:
                raise QlErrorArch("[!] Unknown self.ql.arch")

        return wrapper

    return decorator<|MERGE_RESOLUTION|>--- conflicted
+++ resolved
@@ -147,12 +147,8 @@
     return result, param_num
 
 
-<<<<<<< HEAD
 def _call_api(ql, name, params, result, address, return_address):
-=======
-def call_api(ql, name, params, result, address, return_address):
     params_with_values = {}
->>>>>>> 6387c3d8
     if name.startswith("hook_"):
         name = name.split("hook_", 1)[1]
         # printfs are shit
@@ -191,16 +187,11 @@
     result, param_num = __x86_cc(ql, param_num, params, func, args, kwargs)
     old_pc = ql.reg.pc
     # append syscall to list
-    call_api(ql, func.__name__, params, result, old_pc, ql.stack_read(0))
+    _call_api(ql, func.__name__, params, result, old_pc, ql.stack_read(0))
 
     if ql.os.PE_RUN:
         ql.reg.pc = ql.stack_pop()
 
-<<<<<<< HEAD
-    # append syscall to list
-    _call_api(ql, func.__name__, params, result, old_pc, ql.reg.pc)
-=======
->>>>>>> 6387c3d8
 
     return result
 
@@ -209,17 +200,12 @@
     result, param_num = __x86_cc(ql, param_num, params, func, args, kwargs)
     old_pc = ql.reg.pc
     # append syscall to list
-    call_api(ql, func.__name__, params, result, old_pc, ql.stack_read(0))
+    _call_api(ql, func.__name__, params, result, old_pc, ql.stack_read(0))
 
     if ql.os.PE_RUN:
         ql.reg.pc = ql.stack_pop()
 
 
-<<<<<<< HEAD
-    # append syscall to list
-    _call_api(ql, func.__name__, params, result, old_pc, ql.reg.pc)
-=======
->>>>>>> 6387c3d8
 
     return result
 
