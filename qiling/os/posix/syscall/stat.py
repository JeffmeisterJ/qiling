--- conflicted
+++ resolved
@@ -213,7 +213,6 @@
         stat64_buf += ql.pack64(int(info.st_ctime))
         stat64_buf += ql.pack64(info.st_ino)
     elif ql.ostype == QL_OS.MACOS:
-<<<<<<< HEAD
         stat64_buf = ql.pack32(info.st_dev)              # st_dev            32byte
         stat64_buf += ql.pack32(info.st_mode)            # st_mode           16(32)byte
         stat64_buf += ql.pack32(info.st_nlink)           # st_nlink          16(32)byte
@@ -227,21 +226,7 @@
         stat64_buf += ql.pack64(0x0)                            # st_mtimensec      64 byte
         stat64_buf += ql.pack64(int(info.st_ctime))      # st_ctime          64 byte
         stat64_buf += ql.pack64(0x0)                            # st_ctimensec      64 byte
-=======
-        fstat64_buf = ql.pack32(0x0)              # st_dev            32byte
-        fstat64_buf += ql.pack32(info.st_mode)            # st_mode           16(32)byte
-        fstat64_buf += ql.pack32(info.st_nlink)           # st_nlink          16(32)byte
-        fstat64_buf += ql.pack64(info.st_ino)             # st_ino            64 byte
-        fstat64_buf += ql.pack32(0x0)                            # st_uid            32 byte
-        fstat64_buf += ql.pack32(0x0)                            # st_gid            32 byte
-        fstat64_buf += ql.pack32(0x0)                            # st_rdev           32 byte
-        fstat64_buf += ql.pack64(int(info.st_atime))      # st_atime          64 byte
-        fstat64_buf += ql.pack64(0x0)                            # st_atimensec      64 byte
-        fstat64_buf += ql.pack64(int(info.st_mtime))      # st_mtime          64 byte
-        fstat64_buf += ql.pack64(0x0)                            # st_mtimensec      64 byte
-        fstat64_buf += ql.pack64(int(info.st_ctime))      # st_ctime          64 byte
-        fstat64_buf += ql.pack64(0x0)                            # st_ctimensec      64 byte
->>>>>>> 3cd72e08
+
         if ql.platform == QL_OS.MACOS:
             stat64_buf += ql.pack64(int(info.st_birthtime))  # st_birthtime      64 byte
         else:
